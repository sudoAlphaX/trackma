# This file is part of wMAL.
#
# This program is free software: you can redistribute it and/or modify
# it under the terms of the GNU General Public License as published by
# the Free Software Foundation, either version 3 of the License, or
# (at your option) any later version.
#
# This program is distributed in the hope that it will be useful,
# but WITHOUT ANY WARRANTY; without even the implied warranty of
# MERCHANTABILITY or FITNESS FOR A PARTICULAR PURPOSE.  See the
# GNU General Public License for more details.
#
# You should have received a copy of the GNU General Public License
# along with this program.  If not, see <http://www.gnu.org/licenses/>.
#

VERSION = 'v0.2'

import re
import os
import subprocess
import atexit

import difflib
import threading
import time
import webbrowser

import messenger
import data
import utils

class Engine:
    """
    Main engine class
    
    Controller that handles commands from the visual client
    and then queries the Data Handler for the necessary data.
    It doesn't care about how the data is fetched, it just
    handles the commands coming from the visual client.

    message_handler: Reference to a function for the engine
      to send to. Optional.
    """
    data_handler = None
    config = dict()
    msg = None
    loaded = False
    playing = False
    last_show = None
    
    name = 'Engine'
    
    signals = { 'show_added':       None,
                'show_deleted':     None,
                'episode_changed':  None,
                'score_changed':    None,
                'status_changed':   None,
                'playing':          None, }
    
    def __init__(self, account, message_handler=None):
        """Reads configuration file and asks the data handler for the API info."""
        self.msg = messenger.Messenger(message_handler)
        self.msg.info(self.name, 'Version '+VERSION)

        # Register cleanup function when program exits
        atexit.register(self._cleanup)
        
        self.load(account)
        self._init_data_handler()
    
    def load(self, account):
        self.account = account
        
        # Create home directory
        utils.make_dir('')
        self.configfile = utils.get_root_filename('config.json')
        
        # Create user directory
        userfolder = "%s.%s" % (account['username'], account['api'])
        utils.make_dir(userfolder)
        self.userconfigfile = utils.get_filename(userfolder, 'user.json')
        
        self.msg.info(self.name, 'Reading config files...')
        try:
            self.config = utils.parse_config(self.configfile, utils.config_defaults)
            self.userconfig = utils.parse_config(self.userconfigfile, utils.userconfig_defaults)
        except IOError:
            raise utils.EngineFatal("Couldn't open config file.")
        
    def _init_data_handler(self):
        # Create data handler
        self.data_handler = data.Data(self.msg, self.config, self.account, self.userconfig)
        
        # Record the API details
        (self.api_info, self.mediainfo) = self.data_handler.get_api_info()
    
    def _emit_signal(self, signal, *args):
        try:
            if self.signals[signal]:
                self.signals[signal](*args)
        except KeyError:
            raise Exception("Call to undefined signal.")

    def _cleanup(self):
        # If the engine wasn't closed for whatever reason, do it
        if self.loaded:
            self.unload()
    
    def connect_signal(self, signal, callback):
        try:
            self.signals[signal] = callback
        except KeyError:
            raise utils.EngineFatal("Invalid signal.")
        
    def set_message_handler(self, message_handler):
        """Changes the data handler even after the class initialization."""
        self.msg = messenger.Messenger(message_handler)
        self.data_handler.set_message_handler(self.msg)
        
    def start(self, load_tracker=True):
        """
        Starts the engine
        
        This function should be called before doing anything with the engine,
        as it initializes the data handler.
        """
        if self.loaded:
            raise utils.wmalError("Already loaded.")
        
        # Start the data handler
        try:
            (self.api_info, self.mediainfo) = self.data_handler.start()
        except utils.DataError, e:
            raise utils.DataFatal(e.message)
        except utils.APIError, e:
            raise utils.APIFatal(e.message)
        
        # Start tracker
        if self.mediainfo.get('can_play') and self.config['tracker_enabled']and load_tracker:
            tracker_args = (
                            int(self.config['tracker_interval']),
                            int(self.config['tracker_update_wait']),
                           )
            tracker_t = threading.Thread(target=self.tracker, args=tracker_args)
            tracker_t.daemon = True
            self.msg.debug(self.name, 'Enabling tracker...')
            tracker_t.start()
        
        self.loaded = True
        return True
    
    def unload(self):
        """
        Closes the data handler and closes the engine

        This should be called when closing the client application, or when you're
        sure you're not going to use the engine anymore. This does all the necessary
        procedures to close the data handler and then itself.
        
        """
        #if not self.loaded:
        #    raise utils.wmalError("Engine is not loaded.")
        
        self.msg.info(self.name, "Unloading...")
        self.data_handler.unload()
        
        # Save config file
        #utils.save_config(self.config, self.configfile)
        utils.save_config(self.userconfig, self.userconfigfile)
        
        self.loaded = False
    
    def reload(self, account=None, mediatype=None):
        """Changes the API and/or mediatype and reloads itself."""
        if not self.loaded:
            raise utils.wmalError("Engine is not loaded.")
        
        self.unload()
        
        if account:
            self.load(account)
        if mediatype:
            self.userconfig['mediatype'] = mediatype
        
        self._init_data_handler()
        self.start(load_tracker=False)
    
    def get_config(self, key):
        """Returns the specified key from the configuration"""
        return self.config[key]
    
    def set_config(self, key, value):
        """Writes the defined key to the configuration"""
        self.config[key] = value
        
    def save_config(self):
        """Writes configuration files"""
        
        # Save config file
        utils.save_config(self.config, self.configfile)
        utils.save_config(self.userconfig, self.userconfigfile)
        
    def get_list(self):
        """Requests the full show list from the data handler."""
        return self.data_handler.get().itervalues()
    
<<<<<<< HEAD
    
    def get_show_info(self, show_pattern): 
=======
    def get_show_info(self, showid):
>>>>>>> ae5e4c5a
        """
        Returns the complete info for a show
        
        It asks the data handler for the full details of a show, and returns it as
        a show dictionary.

        pattern: The show ID as a number or the full show title.
        
        """
        showdict = self.data_handler.get()
        
<<<<<<< HEAD
        try: 
            try:
                id_int = int(show_pattern)
                return showdict[id_int]
            except ValueError:
                return showdict[show_pattern]
        except KeyError:
            self.msg.warn(self.name, "Show not found by id: "+show_pattern)
            for k, show in showdict.iteritems():
                if show['title'] == show_pattern:
                    return show
=======
        try:
            # ID lookup
            showid = int(showid)
        except ValueError:
            pass
            
        try:
            return showdict[showid]
        except KeyError:
>>>>>>> ae5e4c5a
            raise utils.EngineError("Show not found.")

        #except ValueError:
        #    # Do title lookup, slower
        #    for k, show in showdict.iteritems():
        #        if show['title'] == pattern:
        #            return show
        #    raise utils.EngineError("Show not found.")
    
    def get_show_details(self, show):
        return self.data_handler.info_get(show)
        
    def regex_list(self, regex):
        """
        Searches for a show and returns a list with the matches
        
        It asks the data handler to do a regex search for a show and returns the
        list with all the matches.
        
        pattern: Regex string to search in the show title
        
        """
        showlist = self.data_handler.get()
        return list(v for k, v in showlist.iteritems() if re.match(regex, v['title'], re.I))
        
    def regex_list_titles(self, pattern):
        # TODO : Temporal hack for the client autocomplete function
        showlist = self.data_handler.get()
        newlist = list()
        for k, v in showlist.iteritems():
            if re.match(pattern, v['title'], re.I):
                if ' ' in v['title']:
                    newlist.append('"' + v['title'] + '" ')
                else:
                    newlist.append(v['title'] + ' ')
                    
        return newlist
    
    def search(self, criteria):
        """
        Calls the API to do a search in the remote list
        
        This will immediatly call the API and request a list of
        shows matching the criteria. This is useful to add a show.
        
        citeria: Search keyword
        
        """
        return self.data_handler.search(criteria)
    
    def add_show(self, show):
        """
        Adds a show to the list
        
        It adds a show to the list and queues the list update
        for the next sync.
        
        show: Full show dictionary
        
        """
        # Check if operation is supported by the API
        if not self.mediainfo.get('can_add'):
            raise utils.EngineError('Operation not supported by API.')
        
        # Add in data handler
        self.data_handler.queue_add(show)
        
        # Emit signal
        self._emit_signal('show_added', show)
        
    def set_episode(self, show_pattern, newep):
        """
        Updates the progress for a show
        
        It asks the data handler to update the progress of the specified show to
        a specified number.

        show_pattern: ID or full title of the show
        newep: The progress number to update the show to

        """
        # Check if operation is supported by the API
        if not self.mediainfo.get('can_update'):
            raise utils.EngineError('Operation not supported by API.')
        
        # Check for the episode number
        self.is_ep_integer(newep)
        
        # Get the show info
        show = self.get_show_info(show_pattern)
        # More checks
        #if show['total'] and newep > show['total']:
        if self.data_handler.is_ep_out_of_bound(show, newep):
            raise utils.EngineError('Episode out of limits.')
        if show['my_progress'] == newep:
            raise utils.EngineError("Show already at episode %s" % self.ep2str(newep))
        
        # Change episode
        self.msg.info(self.name, "Updating show %s to episode %s..." % (show['title'], self.ep2str(newep)))
        self.data_handler.queue_update(show, 'my_progress', newep)

        # Change status if required
        if self.config['auto_status_change']:
            if self.is_first_ep(newep) and self.mediainfo.get('status_start'):
                self.data_handler.queue_update(show, 'my_status', self.mediainfo['status_start'])
                self._emit_signal('status_changed', show)
            elif self.is_last_ep(show, newep) and self.mediainfo.get('status_finish'):
                self.data_handler.queue_update(show, 'my_status', self.mediainfo['status_finish'])
                self._emit_signal('status_changed', show)

        # Emit signal
        self._emit_signal('episode_changed', show)
        
        return show
    
    def set_score(self, show_pattern, newscore):
        """
        Updates the score for a show
        
        It asks the data handler to update the score of the specified show
        to a specified number.

        show_pattern: ID or full title of the show
        newscore: The score number to update the show to
        
        """
        # Check if operation is supported by the API
        if not self.mediainfo.get('can_score'):
            raise utils.EngineError('Operation not supported by API.')
        
        # Check for the correctness of the score
        try:
            newscore = int(newscore)
        except ValueError:
            raise utils.EngineError('Score must be numeric.')
        
        # Get the show and update it
        show = self.get_show_info(show_pattern)
        # More checks
        if newscore > 10:
            raise utils.EngineError('Score out of limits.')
        if show['my_score'] == newscore:
            raise utils.EngineError("Score already at %d" % newscore)
        
        # Change score
        self.msg.info(self.name, "Updating show %s to score %d..." % (show['title'], newscore))
        self.data_handler.queue_update(show, 'my_score', newscore)
        
        # Emit signal
        self._emit_signal('score_changed', show)
        
        return show
    
    def set_status(self, show_pattern, newstatus):
        """
        Updates the status for a show
        
        It asks the data handler to update the status of the specified show
        to a specified number.

        show_pattern: ID or full title of the show
        newstatus: The status number to update the show to

        """
        # Check if operation is supported by the API
        if not self.mediainfo.get('can_status'):
            raise utils.EngineError('Operation not supported by API.')
        
        # Check for the correctness of the score
        try:
            newstatus = int(newstatus)
        except ValueError:
            raise utils.EngineError('Status must be numeric.')
        
        # Get the show and update it
        _statuses = self.mediainfo['statuses_dict']
        show = self.get_show_info(show_pattern)
        # More checks
        if show['my_status'] == newstatus:
            raise utils.EngineError("Show already in %s." % _statuses[newstatus])
        
        # Change score
        self.msg.info(self.name, "Updating show %s status to %s..." % (show['title'], _statuses[newstatus]))
        self.data_handler.queue_update(show, 'my_status', newstatus)
        
        # Emit signal
        self._emit_signal('status_changed', show)
        
        return show
    
    def delete_show(self, show):
        """
        Deletes a show completely from the list
        
        show: Show dictionary
        
        """
        if not self.mediainfo.get('can_delete'):
            raise utils.EngineError('Operation not supported by API.')
        
        # Add in data handler
        self.data_handler.queue_delete(show)
        
        # Emit signal
        self._emit_signal('show_deleted', show)
        
    def _search_video(self, titles, episode):
        searchfile = '|'.join(titles)
        searchfile = searchfile.replace(',', ',?')
        searchfile = searchfile.replace('.', '.?')
        searchfile = searchfile.replace('!', '[!]?')
        searchfile = searchfile.replace('?', '[?]?')
        searchfile = searchfile.replace(' ', '.?')    
        searchep = self.ep2str(episode)
        
        # Do the file search
        regex = r"(%s).*\b%s\b.*(mkv|mp4|avi)" % (searchfile, searchep)
        return utils.regex_find_file(regex, self.config['searchdir'])
    
    def get_new_episodes(self, showlist):
        results = list()
        total = len(showlist)
        
        for i, show in enumerate(showlist):
            self.msg.info(self.name, "Searching %d/%d..." % (i+1, total))

            titles = [show['title']]
            titles.extend(show['aliases'])
            
            filename = self._search_video(titles, self.get_next_ep(show))
            if filename:
                self.data_handler.set_show_attr(show, 'neweps', True)
                results.append(show)
        return results
        
    def play_episode(self, show, playep=None):
        """
        Searches the hard disk for an episode and plays the episode
        
        Does a local search in the hard disk (in the folder specified by the config file)
        for the specified episode for the specified show.

        show: Show dictionary
        playep: Episode to play. Optional. If none specified, the next episode will be played.


        """
        # Check if operation is supported by the API
        if not self.mediainfo.get('can_play'):
            raise utils.EngineError('Operation not supported by API.')

        if not playep:
            playep = self.null_ep()
        self.is_ep_integer(playep)
            
        if show:
            playing_next = False
            if not playep:
                playep = self.get_next_ep(show)
                playing_next = True
            
            if self.is_ep_out_of_bound(show, playep):
                raise utils.EngineError('Episode beyond limits.')
            
            self.msg.info(self.name, "Searching for %s %s..." % (show['title'], playep))
            
            if self.data_handler.altname_get(show['id']):
                titles = [ self.data_handler.altname_get(show['id']) ]
            else:
                titles = [show['title']]
                titles.extend(show['aliases'])
            
            filename = self._search_video(titles, playep)
            if filename:
                self.msg.info(self.name, 'Found. Starting player...')
                self.playing = True
                try:
                    subprocess.call([self.config['player'], filename])
                except OSError:
                    raise utils.EngineError('Player not found, check your config.json')
                self.playing = False
                return playep
            else:
                raise utils.EngineError('Episode file not found.')
    
    def undoall(self):
        """Clears the data handler queue."""
        return self.data_handler.queue_clear()
       
    def altname(self, showid, newname=None):
        if newname:
            self.data_handler.altname_set(showid, newname)
        else:
            return self.data_handler.altname_get(showid)

    def filter_list(self, filter_num):
        """
        Returns a list filtered by status
        
        It asks the data handler to fetch the list and filter it by the specified status.

        filter_num = Status number

        """
        showlist = self.data_handler.get()
        return list(v for k, v in showlist.iteritems() if v['my_status'] == filter_num)
    
    def tracker(self, interval, wait):
        """
        Tracker loop to be used in a thread
        
        """
        self.last_show = None
        last_episode = -1
        last_time = 0
        last_updated = False
        wait_s = wait * 60
        
        while True:
            # This runs the tracker and returns the playing show, if any
            result = self.track_process()
            
            if result:
                (show, episode) = result
                
                if not self.last_show or show['id'] != self.last_show['id'] or episode != last_episode:
                    # There's a new show detected, so
                    # let's save the show information and
                    # the time we detected it first
                    
                    # But if we're watching a new show, let's make sure turn off
                    # the Playing flag on that one first
                    if self.last_show and self.last_show != show:
                        self._emit_signal('playing', self.last_show, False)
 

                    self.last_show = show
                    self._emit_signal('playing', show, True)
 
                    last_episode = episode
                    last_time = time.time()
                    last_updated = False
                
                if not last_updated:
                    # Check if we need to update the show yet
                    if episode == self.get_next_ep(show):
                        timedif = time.time() - last_time
                        
                        if timedif > wait_s:
                            # Time has passed, let's update
                            self.set_episode(show['id'], episode)
                            
                            last_updated = True
                        else:
                            self.msg.info(self.name, 'Will update %s %s in %d seconds' % (self.last_show['title'], self.ep2str(episode), wait_s-timedif))
                    else:
                        # We shouldn't update to this episode!
                        self.msg.warn(self.name, 'Player is not playing the next episode of %s. Ignoring.' % self.last_show['title'])
                        last_updated = True
                else:
                    # The episode was updated already. do nothing
                    pass
            else:
                # There isn't any show playing right now
                # Check if the player was closed
                if self.last_show:
                    if not last_updated:
                        self.msg.info(self.name, 'Player was closed before update.')
                    
                    self._emit_signal('playing', self.last_show, False)
                    self.last_show = None
                    last_updated = False
                    last_time = 0
            
            # Wait for the interval before running check again
            time.sleep(interval)
    
    def track_process(self):
        if self.playing:
            # Don't do anything if the engine is busy playing a file
            return None
        
        filename = self._playing_file(self.config['tracker_process'], self.config['searchdir'])
        
        if filename:
            # Do a regex to the filename to get
            # the show title and episode number
            regs = list()
            regs.append(re.compile(r"([ \w\d\-,@'.:;!\?]+)(S[\d]+E[\d]+) ", re.IGNORECASE))
            regs.append(re.compile(r"(?:\[.+\])?([ \w\d\-',@.:;!\?]+) - ([ \d]+) "))
            show_raw = filename.replace("_"," ").replace("v2","").replace("."," ").strip()
            for i, reg in enumerate(regs):
                show_match = reg.match(show_raw)
                if show_match:
                    #print "Looking at matching with regex n° %d" % i
                    break
            if not show_match:
                self.msg.warn(self.name, 'Regex error. Check logs.')
                utils.log_error("[Regex error] Tracker: %s / Dir: %s / Processed filename: %s\n" % (self.config['tracker_process'], self.config['searchdir'], show_raw))
                return None
            
            show_title = show_match.group(1).strip()
            show_ep = show_match.group(2).strip()
            #print "Looking for ep ",show_ep," of show ",show_title
            show_ep = self.str2ep(show_ep)
            
            # Use difflib to see if the show title is similar to
            # one we have in the list
            #print "Looking for ep ",show_ep," of show ",show_title
            highest_ratio = (None, 0)
            for show in self.get_list():
                ratio = self.compare_to_titles(show, show_title)
                if ratio > highest_ratio[1]:
                    highest_ratio = (show, ratio)
                            
            playing_show = highest_ratio[0]
            #self.msg.info(self.name, 'Best match found is %s, with ratio = %f.' % (playing_show['title'], highest_ratio[1]))
            if highest_ratio[1] > 0.7:
                return (playing_show, show_ep)
            else:
<<<<<<< HEAD
                self.msg.warn(self.name, 'Found player but show %s not in list.' % show_title)
                
                # Adding year of first publishing to show_title
                year = self.data_handler.get_year(playing_show)
                if year:
                    show_title+=" "+str((year))
                    highest_ratio = (None, 0)
                    for show in self.get_list():
                        ratio = self.compare_to_titles(show, show_title)
                        if ratio > highest_ratio[1]:
                            highest_ratio = (show, ratio)

                    playing_show = highest_ratio[0]
                    #self.msg.info(self.name, 'Best match found is %s, with ratio = %.1f.' % (playing_show['title'], highest_ratio[1]))
                    if highest_ratio[1] > 0.7:
                        return (playing_show, show_ep)

                #Check if we already looked for this.
                if self.data_handler.is_in_failed_searches(show_title):
                    self.msg.warn(self.name, 'Show was already reported as not found online. Skipping search ...')
=======
                self.msg.warn(self.name, 'Found player but show not in list.')
                
                #Check if we already looked for this.
                if self.data_handler.is_in_failed_searches(show_title):
>>>>>>> ae5e4c5a
                    return None
                    
                results = self.search(show_title)
                highest_ratio = (None, 0)
                for show in results:
                    aliases = self.data_handler.get_all_possible_titles(show['id'])
                    ratio = self.compare_to_titles(show, show_title)
                    if ratio > highest_ratio[1]:
                        highest_ratio = (show, ratio)
                
                if highest_ratio[1] > 0.8:
                    show = highest_ratio[0]
                    self.msg.info(self.name, "Show %s is not in list yet, adding it!" % (show['title']) )
                    self.add_show(show)
                    return (show, show_ep)
                else:
                    self.msg.warn(self.name, "Show %s can't be found in online database" % (show_title) )
                    self.data_handler.failed_searches_add(show_title)
        
        return None
        
    def compare_to_titles(self, show, title_to_compare):
        highest_ratio = 0
        ratio = difflib.SequenceMatcher(None, show['title'], title_to_compare).ratio()
        if ratio > highest_ratio:
            highest_ratio = ratio
                
        #Looking also for other aliases, in aliases, extra->English and extra->Synonyms
        #For now, skips when the full info for the show is not there
                
        aliases = self.data_handler.get_all_possible_titles(show['id'])
        #Looking at the show aliases
        if aliases:
        	for show_alias in aliases:
          		ratio = difflib.SequenceMatcher(None, show_alias, title_to_compare).ratio()
           		if ratio > highest_ratio:
           			highest_ratio = ratio

        return highest_ratio
           

    def _playing_file(self, players, searchdir):
        """
        Returns the files a process is playing
        
        """
        lsof = subprocess.Popen(['lsof', '-n', '-c', ''.join(['/', players, '/']), '-Fn'], stdout=subprocess.PIPE)
        output = lsof.communicate()[0]
        fileregex = re.compile("n(.*(\.mkv|\.mp4|\.avi))")
        
        for line in output.splitlines():
            match = fileregex.match(line)
            if match is not None:
                return os.path.basename(match.group(1))
        
        return False
        
    def list_download(self):
        """Asks the data handler to download the remote list."""
        self.data_handler.download_data()
    
    def list_upload(self):
        """Asks the data handler to upload the remote list."""
        result = self.data_handler.process_queue()
        #for show in result:
        #    self._emit_signal('episode_changed', show)

    def get_queue(self):
        """Asks the data handler for the current queue."""
        return self.data_handler.queue
        
    def ep2str(self, ep):
        if self.data_handler.has_seasons():
            return "S%02dE%02d" % (ep[0], ep[1])
        return "%02d" % (ep)
        
    def str2ep(self, s):
        r = re.compile(r"S([\d]+)E([\d]+)", re.IGNORECASE)
        e = r.match(s)
        if e: return (int(e.group(1).strip()) , int(e.group(2).strip()))
        elif self.mediainfo.get('has_seasons'): return (1, int(s))
	else: return int(s)
    
    def is_ep_out_of_bound(self, show, ep):
        return self.data_handler.is_ep_out_of_bound(show, ep)
    
    def is_first_ep(self, ep):
        return self.data_handler.is_first_ep(ep)
        
    def is_last_ep(self, show, ep):
        return self.data_handler.is_last_ep(show, ep)
    
    def get_next_ep(self, show):
        return self.data_handler.get_next_ep(show)
        
    def get_progress_percent(self, show):
        if self.mediainfo.get('has_seasons'):
            return 5
        else:
            if show['total'] and show['my_progress'] <= show['total']:
                return (float(show['my_progress']) / show['total']) * 100
            else:
                return 0
    
    def null_ep(self):
        if self.data_handler.has_seasons(): return (0, 0)
        else: return 0
        
    def is_ep_integer(self, ep):
        try:
            if self.data_handler.has_seasons():
                ep = (int(ep[0]), int(ep[0])) #(season, episode)
            else:
                ep = int(ep)
        except ValueError:
            raise utils.EngineError('Episode must be numeric.')
    
    
    <|MERGE_RESOLUTION|>--- conflicted
+++ resolved
@@ -205,12 +205,8 @@
         """Requests the full show list from the data handler."""
         return self.data_handler.get().itervalues()
     
-<<<<<<< HEAD
     
     def get_show_info(self, show_pattern): 
-=======
-    def get_show_info(self, showid):
->>>>>>> ae5e4c5a
         """
         Returns the complete info for a show
         
@@ -222,7 +218,6 @@
         """
         showdict = self.data_handler.get()
         
-<<<<<<< HEAD
         try: 
             try:
                 id_int = int(show_pattern)
@@ -234,26 +229,8 @@
             for k, show in showdict.iteritems():
                 if show['title'] == show_pattern:
                     return show
-=======
-        try:
-            # ID lookup
-            showid = int(showid)
-        except ValueError:
-            pass
-            
-        try:
-            return showdict[showid]
-        except KeyError:
->>>>>>> ae5e4c5a
             raise utils.EngineError("Show not found.")
 
-        #except ValueError:
-        #    # Do title lookup, slower
-        #    for k, show in showdict.iteritems():
-        #        if show['title'] == pattern:
-        #            return show
-        #    raise utils.EngineError("Show not found.")
-    
     def get_show_details(self, show):
         return self.data_handler.info_get(show)
         
@@ -653,7 +630,6 @@
             
             # Use difflib to see if the show title is similar to
             # one we have in the list
-            #print "Looking for ep ",show_ep," of show ",show_title
             highest_ratio = (None, 0)
             for show in self.get_list():
                 ratio = self.compare_to_titles(show, show_title)
@@ -665,7 +641,6 @@
             if highest_ratio[1] > 0.7:
                 return (playing_show, show_ep)
             else:
-<<<<<<< HEAD
                 self.msg.warn(self.name, 'Found player but show %s not in list.' % show_title)
                 
                 # Adding year of first publishing to show_title
@@ -686,12 +661,6 @@
                 #Check if we already looked for this.
                 if self.data_handler.is_in_failed_searches(show_title):
                     self.msg.warn(self.name, 'Show was already reported as not found online. Skipping search ...')
-=======
-                self.msg.warn(self.name, 'Found player but show not in list.')
-                
-                #Check if we already looked for this.
-                if self.data_handler.is_in_failed_searches(show_title):
->>>>>>> ae5e4c5a
                     return None
                     
                 results = self.search(show_title)
