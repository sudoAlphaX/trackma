--- conflicted
+++ resolved
@@ -1094,11 +1094,7 @@
     
     def _refresh_list(self):
         self.store.clear()
-<<<<<<< HEAD
-        for k, account in self.manager.get_accounts_iter():
-=======
         for k, account in self.manager.get_accounts():
->>>>>>> 1b0e056f
             libname = account['api']
             api = utils.available_libs[libname]
             
