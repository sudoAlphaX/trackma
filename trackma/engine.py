--- conflicted
+++ resolved
@@ -966,7 +966,6 @@
         """Asks the data handler for the items in the current queue."""
         return self.data_handler.queue
 
-<<<<<<< HEAD
     def torrents(self):
         man = torrents.Torrents(self.msg, self._get_tracker_list(self.mediainfo['status_start']), self.config)
         d = man.get_sorted_torrents()
@@ -980,7 +979,7 @@
                 not_next_episode.append(item)
 
         return (next_episode, not_next_episode)
-=======
+
     def _get_show_name_from_full_path(self, searchdir, fullpath):
         """Joins the directory name with the file name to return the show name."""
         relative = fullpath[len(searchdir):]
@@ -1023,4 +1022,3 @@
                     return self._get_tracker_class('inotify')
                 except ImportError:
                     return self._get_tracker_class('polling')
->>>>>>> 9be79735
