# This file is part of Trackma.
#
# This program is free software: you can redistribute it and/or modify
# it under the terms of the GNU General Public License as published by
# the Free Software Foundation, either version 3 of the License, or
# (at your option) any later version.
#
# This program is distributed in the hope that it will be useful,
# but WITHOUT ANY WARRANTY; without even the implied warranty of
# MERCHANTABILITY or FITNESS FOR A PARTICULAR PURPOSE.  See the
# GNU General Public License for more details.
#
# You should have received a copy of the GNU General Public License
# along with this program.  If not, see <http://www.gnu.org/licenses/>.
#

import os
import re
import time
import shutil
import copy
import datetime
import json
import difflib
import pickle
import uuid

VERSION = '0.8.2'

DATADIR = os.path.dirname(__file__) + '/data'
LOGIN_PASSWD = 1
LOGIN_OAUTH = 2
LOGIN_OAUTH_PKCE = 3

STATUS_UNKNOWN = 0
STATUS_AIRING = 1
STATUS_FINISHED = 2
STATUS_NOTYET = 3
STATUS_CANCELLED = 4
STATUS_OTHER = 100

STATUS_DICT = {
    STATUS_UNKNOWN: 'Unknown',
    STATUS_AIRING: 'Airing',
    STATUS_FINISHED: 'Finished',
    STATUS_NOTYET: 'Not yet aired',
    STATUS_CANCELLED: 'Cancelled',
    STATUS_OTHER: 'Other',
}

TYPE_UNKNOWN = 0
TYPE_TV = 1
TYPE_MOVIE = 2
TYPE_OVA = 3
TYPE_SP = 4
TYPE_OTHER = 100

TRACKER_NOVIDEO = 0
TRACKER_PLAYING = 1
TRACKER_UNRECOGNIZED = 2
TRACKER_NOT_FOUND = 3
TRACKER_IGNORED = 4

SEASON_WINTER = 1
SEASON_SPRING = 2
SEASON_SUMMER = 3
SEASON_FALL = 4

SEARCH_METHOD_KW = 1
SEARCH_METHOD_SEASON = 2

RSS_NEXT_EPISODE = 1
RSS_NOT_NEXT_EPISODE = 2
RSS_WATCHED = 3
RSS_UNMARKED = 10
RSS_NOT_FOUND = 40
RSS_NOT_RECOGNIZED = 41

HOME = os.path.expanduser("~")
EXTENSIONS = ('.mkv', '.mp4', '.avi', '.ts')

# Put the available APIs here
available_libs = {
    'anilist':   ('Anilist',      DATADIR + '/anilist.jpg',     LOGIN_OAUTH,
                 "https://anilist.co/api/v2/oauth/authorize?client_id=537&response_type=token"),
    'kitsu':     ('Kitsu',        DATADIR + '/kitsu.png',       LOGIN_PASSWD),
    'mal':       ('MyAnimeList',  DATADIR + '/mal.jpg',     LOGIN_OAUTH_PKCE,
                 "https://myanimelist.net/v1/oauth2/authorize?response_type=code&client_id=32c510ab2f47a1048a8dd24de266dc0c&code_challenge=%s"),
    'shikimori': ('Shikimori',    DATADIR + '/shikimori.jpg',   LOGIN_OAUTH,
                  "https://shikimori.org/oauth/authorize?client_id=Jfu9MKkUKPG4fOC95A6uwUVLHy3pwMo3jJB7YLSp7Ro&redirect_uri=urn%3Aietf%3Awg%3Aoauth%3A2.0%3Aoob&response_type=code&scope=user_rates"),
    'vndb':      ('VNDB',         DATADIR + '/vndb.jpg',        LOGIN_PASSWD),
}

available_trackers = [
    ('auto', 'Auto-detect'),
    ('inotify_auto', 'inotify'),
    ('polling', 'Polling (lsof)'),
    ('mpris', 'MPRIS'),
    ('plex', 'Plex Media Server'),
    ('kodi', 'Kodi'),
    ('win32', 'Win32'),
]

def oauth_generate_pkce() -> str:
    import secrets
    
    token = secrets.token_urlsafe(100)
    return token[:128]
    
def parse_config(filename, default):
    config = copy.copy(default)

    try:
        with open(filename) as configfile:
            loaded_config = json.load(configfile)
            if 'colors' in config and 'colors' in loaded_config:
                # Need to prevent nested dict from being overwritten with an incomplete dict
                config['colors'].update(loaded_config['colors'])
                loaded_config['colors'] = config['colors']
            config.update(loaded_config)
    except IOError:
        # Will just use the default config
        # and create the file for manual editing
        save_config(config, filename)
    except ValueError:
        # There's a syntax error in the config file
        errorString = "Erroneous config %s requires manual fixing or deletion to proceed." % filename
        log_error(errorString)
        raise TrackmaFatal(errorString)

    return config


def save_config(config_dict, filename):
    path = os.path.dirname(filename)
    if not os.path.isdir(path):
        os.mkdir(path)

    with open(filename, 'wb') as configfile:
        configfile.write(json.dumps(config_dict, sort_keys=True,
                                    indent=4, separators=(',', ': ')).encode('utf-8'))


def load_data(filename):
    with open(filename, 'rb') as datafile:
        return pickle.load(datafile, encoding='bytes')


def save_data(data, filename):
    with open(filename, 'wb') as datafile:
        pickle.dump(data, datafile, protocol=2)


def log_error(msg):
    with open(to_data_path('error.log'), 'a') as logfile:
        logfile.write(msg)


def expand_path(path):
    return os.path.expanduser(path)


def expand_paths(paths):
    return (expand_path(path) for path in paths)


def is_media(filename):
    return os.path.splitext(filename)[1] in EXTENSIONS


def regex_find_videos(subdirectory=''):
    if subdirectory:
        path = os.path.expanduser(subdirectory)
    else:
        path = os.getcwd()

    for root, dirs, names in os.walk(path, followlinks=True):
        for filename in names:
            if is_media(filename):
                yield (os.path.join(root, filename), filename)


def regex_rename_files(pattern, source_dir, dest_dir):
    in_path = os.path.expanduser(os.path.join('~', '.trackma', source_dir))
    out_path = os.path.expanduser(os.path.join('~', '.trackma', dest_dir))
    for filename in os.listdir(in_path):
        if re.match(pattern, filename):
            in_file = os.path.join(in_path, filename)
            out_file = os.path.join(out_path, filename)
            os.rename(in_file, out_file)


def list_library(path):
    for root, dirs, names in os.walk(path, followlinks=True):
        for filename in names:
            yield (os.path.join(root, filename), filename)


def make_dir(path):
    if not os.path.isdir(path):
        os.makedirs(path)


def dir_exists(dirname):
    return os.path.isdir(dirname)


def file_exists(filename):
    return os.path.isfile(filename)


def file_older_than(filename, mtime):
    return os.path.getmtime(filename) < time.time() - mtime


def try_files(filenames):
    for filename in filenames:
        if file_exists(filename):
            return filename


def sync_file(fname, sync_url):
    if not sync_url:
        return False

    import urllib.request
    import socket

    try:
        with urllib.request.urlopen(sync_url) as r, open(fname, 'wb') as f:
            shutil.copyfileobj(r, f)
    except socket.timeout:
        return False

    return True


def copy_file(src, dest):
    shutil.copy(src, dest)


def to_config_path(*paths):
    if dir_exists(os.path.join(HOME, ".trackma")):
        return os.path.join(HOME, ".trackma", *paths)

    return os.path.join(os.environ.get("XDG_CONFIG_HOME", os.path.join(HOME, ".config")), "trackma", *paths)


def to_data_path(*paths):
    if dir_exists(os.path.join(HOME, ".trackma")):
        return os.path.join(HOME, ".trackma", *paths)

    return os.path.join(os.environ.get("XDG_DATA_HOME", os.path.join(HOME, ".local", "share")), "trackma", *paths)


def to_cache_path(*paths):
    if dir_exists(os.path.join(HOME, ".trackma")):
        return os.path.join(HOME, ".trackma", "cache", *paths)

    return os.path.join(os.environ.get("XDG_CACHE_HOME", os.path.join(HOME, ".cache")), "trackma", *paths)


def change_permissions(filename, mode):
    os.chmod(filename, mode)


def estimate_aired_episodes(show):
    """ Estimate how many episodes have passed since airing """

    if show['status'] == STATUS_FINISHED:
        return show['total']
    elif show['status'] == STATUS_NOTYET:
        return 0
    # It's airing, so we make an estimate based on available information
    elif show['status'] == STATUS_AIRING:
        if 'next_ep_number' in show:  # Do we have the upcoming episode number?
            return show['next_ep_number']-1
        elif show['start_date']:  # Do we know when it started? Let's just assume 1 episode = 1 week
            days = (datetime.datetime.now() - show['start_date']).days
            if days <= 0:
                return 0

            eps = days // 7 + 1
            if show['total'] and eps > show['total']:
                return show['total']
            return eps
    return 0


def guess_show(show_title, tracker_list):
    """ Take a title and search for it fuzzily in the tracker list """
    (showlist, altnames_map) = tracker_list

    # Return the show immediately if we find an altname for it
    if altnames_map and show_title.lower() in altnames_map:
        showid = altnames_map[show_title.lower()]

        if showid in showlist:
            return showlist[showid]

    # Use difflib to see if the show title is similar to
    # one we have in the list
    highest_ratio = (None, 0)
    matcher = difflib.SequenceMatcher()
    matcher.set_seq1(show_title.lower())

    # Compare to every show in our list to see which one
    # has the most similar name
    for item in showlist.values():
        # Make sure to search through all the aliases
        for title in item['titles']:
            matcher.set_seq2(title.lower())
            ratio = matcher.ratio()
            if ratio > highest_ratio[1]:
                highest_ratio = (item, ratio)

    playing_show = highest_ratio[0]
    if highest_ratio[1] > 0.7:
        return playing_show


def redirect_show(show_tuple, redirections, tracker_list):
    """ Use a redirection dictionary and return the new show ID and episode acordingly """
    if not redirections:
        return show_tuple

    (show, ep) = show_tuple
    showlist = tracker_list[0]

    if show['id'] in redirections:
        for redirection in redirections[show['id']]:
            (src_eps, dst_id, dst_eps) = redirection

            if (src_eps[1] == -1 and ep >= src_eps[0]) or (ep in range(src_eps[0], src_eps[1] + 1)):
                new_show_id = dst_id
                new_ep = ep + (dst_eps[0] - src_eps[0])

                if new_show_id in showlist:
                    return (showlist[new_show_id], new_ep)

    return show_tuple


def get_terminal_size(fd=1):
    """
    Returns height and width of current terminal. First tries to get
    size via termios.TIOCGWINSZ, then from environment. Defaults to 25
    lines x 80 columns if both methods fail.

    :param fd: file descriptor (default: 1=stdout)
    """
    try:
        import fcntl
        import termios
        import struct
        hw = struct.unpack('hh', fcntl.ioctl(fd, termios.TIOCGWINSZ, '1234'))
    except:
        try:
            width = int(os.environ.get('COLUMNS', 80))
            height = int(os.environ.get('LINES', 25))
            hw = (height, width)
        except:
            hw = (25, 80)

    return hw


def show():
    return {
        'id':           0,
        'title':        '',
        'url':          '',
        'aliases':      [],
        'my_id':        None,
        'my_progress':  0,
        'my_status':    1,
        'my_score':     0,
        'my_start_date':  None,
        'my_finish_date': None,
        'type':         0,
        'status':       0,
        'total':        0,
        'start_date':   None,
        'end_date':     None,
        'image':        '',
        'image_thumb':  '',
        'queued':       False,
    }


class TrackmaError(Exception):
    pass


class EngineError(TrackmaError):
    pass


class DataError(TrackmaError):
    pass


class APIError(TrackmaError):
    pass


class AccountError(TrackmaError):
    pass


class TrackmaFatal(Exception):
    pass


class EngineFatal(TrackmaFatal):
    pass


class DataFatal(TrackmaFatal):
    pass


class APIFatal(TrackmaFatal):
    pass


# Configuration defaults
config_defaults = {
    'player': 'mpv',
    'searchdir': ['~/Videos'],
    'tracker_enabled': True,
    'tracker_update_wait_s': 120,
    'tracker_update_close': False,
    'tracker_update_prompt': False,
    'tracker_not_found_prompt': False,
    'tracker_interval': 10,
    'tracker_process': 'mplayer|mplayer2|mpv',
    'tracker_ignore_not_next': True,
    'autoretrieve': 'days',
    'autoretrieve_days': 3,
    'autosend': 'minutes',
    'autosend_minutes': 60,
    'autosend_size': 5,
    'autosend_at_exit': True,
    'library_autoscan': True,
    'library_full_path': False,
    'scan_whole_list': False,
    'debug_disable_lock': True,
    'auto_status_change': True,
    'auto_status_change_if_scored': True,
    'auto_date_change': True,
    'tracker_type': "auto",
    'plex_host': "localhost",
    'plex_port': "32400",
    'plex_obey_update_wait_s': False,
    'plex_user': '',
    'plex_passwd': '',
    'plex_uuid': str(uuid.uuid1()),
<<<<<<< HEAD
    'rss_url': "https://nyaa.si/?page=rss&c=1_2&f=0",
    'rss_rules': "",
    'rss_method': "xdg-open",
=======
    'kodi_host': "localhost",
    'kodi_port': "8080",
    'kodi_obey_update_wait_s': False,
    'kodi_user': '',
    'kodi_passwd': '',
    'redirections_url': 'https://raw.githubusercontent.com/erengy/anime-relations/master/anime-relations.txt',
    'redirections_time': 1,
>>>>>>> 83d942e5
    'use_hooks': True,
}

userconfig_defaults = {
    'mediatype': '',
    'userid': 0,
    'username': '',
}

curses_defaults = {
    'show_help': True,
    'keymap': {
        'help': '?',
        'prev_filter': 'left',
        'next_filter': 'right',
        'sort': 'f3',
        'sort_order': 'r',
        'update': 'u',
        'play': 'p',
        'openfolder': 'o',
        'play_random': '&',
        'status': 'f6',
        'score': 'z',
        'send': 's',
        'retrieve': 'R',
        'addsearch': 'a',
        'reload': 'c',
        'switch_account': 'f9',
        'delete': 'd',
        'quit': 'q',
        'altname': 'A',
        'search': '/',
        'neweps': 'N',
        'details': 'enter',
        'details_exit': 'esc',
        'open_web': 'O',
        'left': 'h',
        'up': 'k',
        'down': 'j',
        'right': 'l',
        'page_up': 'K',
        'page_down': 'J',
    },
    'palette': {
        'body':             ('', ''),
        'focus':            ('standout', ''),
        'head':             ('light red', 'black'),
        'header':           ('bold', ''),
        'status':           ('white', 'dark blue'),
        'error':            ('light red', 'dark blue'),
        'window':           ('white', 'dark blue'),
        'button':           ('black', 'light gray'),
        'button hilight':   ('white', 'dark red'),
        'item_airing':      ('dark blue', ''),
        'item_notaired':    ('yellow', ''),
        'item_neweps':      ('white', 'brown'),
        'item_updated':     ('white', 'dark green'),
        'item_playing':     ('white', 'dark blue'),
        'info_title':       ('light red', ''),
        'info_section':     ('dark blue', ''),
    }
}

gtk_defaults = {
    'show_tray': True,
    'close_to_tray': True,
    'start_in_tray': False,
    'tray_api_icon': False,
    'remember_geometry': False,
    'last_width': 740,
    'last_height': 480,
    'visible_columns': ['Title', 'Progress', 'Score', 'Percent'],
    'episodebar_style': 1,
    'colors': {
        'is_airing': '#0099CC',
        'is_playing': '#6C2DC7',
        'is_queued': '#54C571',
        'new_episode': '#FBB917',
        'not_aired': '#999900',
        'progress_bg': '#E5E5E5',
        'progress_fg': '#99B3CC',
        'progress_sub_bg': '#B3B3B3',
        'progress_sub_fg': '#668099',
        'progress_complete': '#99CCB3',
    },
}

qt_defaults = {
    'show_tray': True,
    'close_to_tray': True,
    'notifications': True,
    'start_in_tray': False,
    'tray_api_icon': False,
    'remember_geometry': False,
    'remember_columns': False,
    'last_x': 0,
    'last_y': 0,
    'last_width': 740,
    'last_height': 480,
    'visible_columns': ['Title', 'Progress', 'Score', 'Percent'],
    'inline_edit': True,
    'columns_state': None,
    'columns_per_api': False,
    'episodebar_style': 1,
    'episodebar_text': False,
    'filter_bar_position': 2,
    'filter_global': False,
    'colors': {
        'is_airing': '#D2FAFA',
        'is_playing': '#9696FA',
        'is_queued': '#D2FAD2',
        'new_episode': '#FAFA82',
        'not_aired': '#FAFAD2',
        'progress_bg': '#F5F5F5',
        'progress_fg': '#74C0FA',
        'progress_sub_bg': '#D2D2D2',
        'progress_sub_fg': '#5187B1',
        'progress_complete': '#00D200',
    },
    'sort_index': 1,
    'sort_order': 0,
}

qt_per_api_defaults = {
    'visible_columns': ['Title', 'Progress', 'Score', 'Percent'],
    'columns_state': None,
}<|MERGE_RESOLUTION|>--- conflicted
+++ resolved
@@ -456,11 +456,9 @@
     'plex_user': '',
     'plex_passwd': '',
     'plex_uuid': str(uuid.uuid1()),
-<<<<<<< HEAD
     'rss_url': "https://nyaa.si/?page=rss&c=1_2&f=0",
     'rss_rules': "",
     'rss_method': "xdg-open",
-=======
     'kodi_host': "localhost",
     'kodi_port': "8080",
     'kodi_obey_update_wait_s': False,
@@ -468,7 +466,6 @@
     'kodi_passwd': '',
     'redirections_url': 'https://raw.githubusercontent.com/erengy/anime-relations/master/anime-relations.txt',
     'redirections_time': 1,
->>>>>>> 83d942e5
     'use_hooks': True,
 }
 
