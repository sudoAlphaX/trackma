# This file is part of Trackma.
#
# This program is free software: you can redistribute it and/or modify
# it under the terms of the GNU General Public License as published by
# the Free Software Foundation, either version 3 of the License, or
# (at your option) any later version.
#
# This program is distributed in the hope that it will be useful,
# but WITHOUT ANY WARRANTY; without even the implied warranty of
# MERCHANTABILITY or FITNESS FOR A PARTICULAR PURPOSE.  See the
# GNU General Public License for more details.
#
# You should have received a copy of the GNU General Public License
# along with this program.  If not, see <http://www.gnu.org/licenses/>.
#

import html
import os
import threading

from gi.repository import GLib, Gtk, Gdk, GObject
from trackma.ui.gtk import gtk_dir
from trackma.ui.gtk.gi_composites import GtkTemplate
from trackma.ui.gtk.imagebox import ImageBox
from trackma.ui.gtk.showeventtype import ShowEventType
from trackma.ui.gtk.showtreeview import ShowTreeView, ShowListStore, ShowListFilter
from trackma import utils
from trackma import messenger


@GtkTemplate(ui=os.path.join(gtk_dir, 'data/mainview.ui'))
class MainView(Gtk.Box):

    __gtype_name__ = 'MainView'

    __gsignals__ = {
        'error': (GObject.SignalFlags.RUN_FIRST, None,
                  (str, )),
        'error-fatal': (GObject.SignalFlags.RUN_FIRST, None,
                        (str,)),
        'show-action': (GObject.SignalFlags.RUN_FIRST, None,
                        (int, object)),
    }

    image_container_box = GtkTemplate.Child()
    top_box = GtkTemplate.Child()
    show_title = GtkTemplate.Child()
    api_icon = GtkTemplate.Child()
    api_user = GtkTemplate.Child()
    btn_episode_remove = GtkTemplate.Child()
    btn_episode_show_entry = GtkTemplate.Child()
    entry_popover = GtkTemplate.Child()
    entry_episode = GtkTemplate.Child()
    entry_done = GtkTemplate.Child()
    btn_episode_add = GtkTemplate.Child()
    btn_play_next = GtkTemplate.Child()
    spinbtn_score = GtkTemplate.Child()
    btn_score_set = GtkTemplate.Child()
    statusbox = GtkTemplate.Child()
    statusmodel = GtkTemplate.Child()
    notebook = GtkTemplate.Child()

    def __init__(self, config, debug=False):
        Gtk.Box.__init__(self)
        self.init_template()

        self._configfile = utils.to_config_path('ui-Gtk.json')
        self._config = config
        self._engine = None
        self._account = None
        self._list = ShowListStore(colors=config['colors'])
        self._debug = debug

        self._image_thread = None
        self._current_page = None
        self.statusbox_handler = None
        self.notebook_switch_handler = None
        self._pages = {}
        self._page_handler_ids = {}

        self._init_widgets()
        self._init_signals()

    def load_engine_account(self, engine, account):
        self._engine = engine
        self._account = account

        self._engine_start()
        self._init_signals_engine()

    def load_account_mediatype(self, account, mediatype, extern_widget):
        if account:
            self._account = account

        self._engine_reload(account, mediatype, extern_widget)

    def _init_widgets(self):
        self.image_box = ImageBox(100, 150)
        self.image_box.show()
        self.image_container_box.pack_start(self.image_box, False, False, 0)

        self.notebook.set_scrollable(True)
        self.notebook.add_events(Gdk.EventMask.SCROLL_MASK |\
            Gdk.EventMask.SMOOTH_SCROLL_MASK)
        self.notebook.connect('scroll-event', self._notebook_handle_scroll)

        self.statusbar = Gtk.Statusbar()
        self.statusbar.push(0, 'Trackma GTK ' + utils.VERSION)
        self.statusbar.show()
        self.pack_start(self.statusbar, False, False, 0)

    def _init_signals(self):
        self.btn_episode_remove.connect(
            "clicked", self._on_btn_episode_remove_clicked)
        self.btn_episode_show_entry.connect(
            "clicked", self._show_episode_entry)
        self.entry_episode.connect("activate", self._on_entry_episode_activate)
        self.entry_done.connect("clicked", self._on_entry_episode_activate)
        self.entry_popover.connect("focus-out-event", self._hide_episode_entry)
        self.btn_episode_add.connect(
            "clicked", self._on_btn_episode_add_clicked)
        self.btn_play_next.connect(
            "clicked", self._on_btn_play_next_clicked, True)
        self.spinbtn_score.connect("activate", self._on_spinbtn_score_activate)
        self.btn_score_set.connect("clicked", self._on_spinbtn_score_activate)
        self.statusbox_handler = self.statusbox.connect(
            "changed", self._on_statusbox_changed)
        self.notebook_switch_handler = self.notebook.connect(
            "switch-page", self._on_switch_notebook_page)

    def _init_signals_engine(self):
        self._engine.connect_signal(
            'episode_changed', self._on_changed_show_idle)
        self._engine.connect_signal(
            'score_changed', self._on_changed_show_idle)
        self._engine.connect_signal(
            'status_changed', self._on_changed_show_status_idle)
        self._engine.connect_signal('playing', self._on_playing_show_idle)
        self._engine.connect_signal(
            'show_added', self._on_changed_show_status_idle)
        self._engine.connect_signal(
            'show_deleted', self._on_changed_show_status_idle)
        self._engine.connect_signal(
            'prompt_for_update', self._on_prompt_update_next_idle)

    def _engine_start(self):
        threading.Thread(target=self._engine_start_task).start()

    def _engine_start_task(self):
        if self._engine.loaded:
            return

        try:
            self._engine.start()
        except utils.TrackmaFatal as e:
            self.emit('error-fatal', e)
            return

        GLib.idle_add(self._update_widgets)

    def _engine_reload(self, account, mediatype, extern_widget):
        self.set_buttons_sensitive(False)
        threading.Thread(target=self._engine_reload_task,
                         args=[account, mediatype, extern_widget]).start()

    def _engine_reload_task(self, account, mediatype, extern_widget):
        try:
            self._engine.reload(account, mediatype)
        except utils.TrackmaError as e:
            self.emit('error', e)
        except utils.TrackmaFatal as e:
            self.emit('error-fatal', e)
            return

        GLib.idle_add(self._update_widgets, extern_widget)

    def _update_widgets(self, extern_widget=None):
        self.statusbox.handler_block(self.statusbox_handler)
        self._reset_widgets()
        self._create_notebook_pages()
        self._set_score_ranges()
        self.populate_all_pages()
        self._populate_statusbox()
        self.statusbox.handler_unblock(self.statusbox_handler)
        if extern_widget is not None:
            extern_widget.set_subtitle(self._engine.api_info['name'] + " (" +
                                       self._engine.api_info['mediatype'] + ")")

        self.set_status_idle("Ready.")
        self.set_buttons_sensitive_idle(True)

    def _reset_widgets(self):
        self.show_title.set_text('<span size="14000"><b>Trackma</b></span>')
        self.show_title.set_use_markup(True)
        self.image_box.reset()

        current_api = utils.available_libs[self._account['api']]
        api_iconfile = current_api[1]

        self.api_icon.set_from_file(api_iconfile)

        self.api_user.set_text("%s" % self._engine.get_userconfig('username'))

        can_play = self._engine.mediainfo['can_play']
        can_update = self._engine.mediainfo['can_update']

        self.btn_play_next.set_sensitive(can_play)
        self.btn_episode_show_entry.set_sensitive(can_update)
        self.entry_episode.set_sensitive(can_update)
        self.entry_done.set_sensitive(can_update)
        self.btn_episode_add.set_sensitive(can_update)

    def _notebook_handle_scroll(self, widget, event):
        page    = self.notebook.get_current_page()
        npage   = self.notebook.get_n_pages()
        scroll  = event.get_scroll_deltas()[2]

        if scroll < 0 and page > 0:
            self.notebook.prev_page()
        elif scroll > 0 and page < npage:
            self.notebook.next_page()
        else:
            return False
        return True

    def _create_notebook_pages(self):
        statuses_nums = self._engine.mediainfo['statuses'].copy()
        statuses_names = self._engine.mediainfo['statuses_dict'].copy()
        statuses_nums.append(None)
        statuses_names[None]='All'
        self.notebook.handler_block(self.notebook_switch_handler)
        # Clear notebook
        for i in range(self.notebook.get_n_pages()):
            self.notebook.remove_page(-1)

        self._pages = {}
        self._page_handler_ids = {}

        # Insert pages
        for status in statuses_nums:
            page_title = Gtk.Label(label=statuses_names[status])
            self._pages[status] = NotebookPage(self._engine,
                                               self.notebook.get_n_pages(),
                                               status,
                                               self._config,
                                               self._list,
                                               page_title)

            self._page_handler_ids[status] = []
            self._page_handler_ids[status].append(
                self._pages[status].connect('show-selected', self._on_show_selected))
            self._page_handler_ids[status].append(
                self._pages[status].connect('show-action', self._on_show_action))
            self._page_handler_ids[status].append(
                self._pages[status].connect('column-toggled', self._on_column_toggled))
            self.notebook.append_page(self._pages[status],
                                      page_title)

        self.notebook.handler_unblock(self.notebook_switch_handler)
        self.notebook.show_all()

    def populate_all_pages(self):
        for status in self._pages:
            self._block_handlers_for_status(status)
            tree_view = self._pages[status].show_tree_view
            tree_view.freeze_child_notify()

        self._list.clear()
        library = self._engine.library()
        for show in self._engine.get_list():
            self._list.append(show,
                             self._engine.altname(show['id']),
                             library.get(show['id']))

        self._list.set_sort_column_id(1, Gtk.SortType.ASCENDING)
        for status in self._pages:
            tree_view = self._pages[status].show_tree_view
            tree_view.thaw_child_notify()
            self._unblock_handlers_for_status(status)

    def _block_handlers_for_status(self, status):
        for handler_id in self._page_handler_ids[status]:
            self._pages[status].handler_block(handler_id)

    def _unblock_handlers_for_status(self, status):
        for handler_id in self._page_handler_ids[status]:
            self._pages[status].handler_unblock(handler_id)

    def _populate_statusbox(self):
        statuses_nums = self._engine.mediainfo['statuses']
        statuses_names = self._engine.mediainfo['statuses_dict']

        self.statusmodel.clear()
        for status in statuses_nums:
            self.statusmodel.append([str(status), statuses_names[status]])
        self.statusbox.set_model(self.statusmodel)
        self.statusbox.show_all()

    def _set_score_ranges(self):
        score_decimal_places = 0
        if isinstance(self._engine.mediainfo['score_step'], float):
            score_decimal_places = len(
                str(self._engine.mediainfo['score_step']).split('.')[1])

        self.spinbtn_score.set_value(0)
        self.spinbtn_score.set_digits(score_decimal_places)
        self.spinbtn_score.set_range(0, self._engine.mediainfo['score_max'])
        self.spinbtn_score.get_adjustment().set_step_increment(
            self._engine.mediainfo['score_step'])

        for view in self._pages.values():
            view.decimals = score_decimal_places

    def set_status_idle(self, msg):
        # Thread safe
        GLib.idle_add(self._set_status, msg)

    def _set_status(self, msg):
        print(msg)
        self.statusbar.push(0, msg)

    def set_buttons_sensitive_idle(self, boolean):
        # Thread safe
        GLib.idle_add(self.set_buttons_sensitive, boolean)

    def set_buttons_sensitive(self, boolean, lists_too=True):
        if lists_too:
            self.notebook.set_sensitive(boolean)

        if ( self._current_page and self._current_page.selected_show ) or not boolean:
            if self._engine.mediainfo['can_play']:
                self.btn_play_next.set_sensitive(boolean)

            if self._engine.mediainfo['can_update']:
                self.btn_episode_show_entry.set_sensitive(boolean)
                self.entry_episode.set_sensitive(boolean)
                self.entry_done.set_sensitive(boolean)
                self.btn_episode_add.set_sensitive(boolean)
                self.btn_episode_remove.set_sensitive(boolean)

            self.btn_score_set.set_sensitive(boolean)
            self.spinbtn_score.set_sensitive(boolean)
            self.statusbox.set_sensitive(boolean)

    def _on_btn_episode_remove_clicked(self, widget):
        self.emit('show-action',
                  ShowEventType.EPISODE_REMOVE,
                  (self._current_page.selected_show,))

    def _show_episode_entry(self, widget):
        self.entry_popover.set_relative_to(widget)
        self.entry_popover.set_position(Gtk.PositionType.BOTTOM)
        self.entry_episode.set_text(self.btn_episode_show_entry.get_label())
        self.entry_popover.show()
        self.entry_episode.grab_focus()

    def _on_entry_episode_activate(self, widget):
        try:
            episode = int(self.entry_episode.get_text())
            self.emit('show-action',
                      ShowEventType.EPISODE_SET,
                      (self._current_page.selected_show, episode))
            self._hide_episode_entry()
        except ValueError:
            pass

    def _hide_episode_entry(self, *args):
        self.entry_popover.hide()

    def _on_btn_episode_add_clicked(self, widget):
        self.emit('show-action',
                  ShowEventType.EPISODE_ADD,
                  (self._current_page.selected_show,))

    def _on_btn_play_next_clicked(self, widget, playnext, ep=None):
        self.emit('show-action',
                  ShowEventType.PLAY_NEXT,
                  (self._current_page.selected_show,))

    def _on_spinbtn_score_activate(self, widget):
        score = self.spinbtn_score.get_value()
        self.emit('show-action',
                  ShowEventType.SET_SCORE,
                  (self._current_page.selected_show, score))

    def _on_statusbox_changed(self, widget):
        statusiter = self.statusbox.get_active_iter()
        status = self.statusmodel.get(statusiter, 0)[0]
        self.emit('show-action',
                  ShowEventType.SET_STATUS,
                  (self._current_page.selected_show, status))

    def message_handler(self, classname, msgtype, msg):
        # Thread safe
        if msgtype == messenger.TYPE_WARN:
            self.set_status_idle("%s warning: %s" % (classname, msg))
        elif msgtype != messenger.TYPE_DEBUG:
            self.set_status_idle("%s: %s" % (classname, msg))
        elif self._debug:
            print('[D] {}: {}'.format(classname, msg))

    def _on_changed_show_idle(self, show):
        GLib.idle_add(self._update_show, show)

    def _update_show(self, show):
        status = show['my_status']
        self._list.update(show)
        if self._current_page and show['id'] == self._current_page.selected_show:
            self.btn_episode_show_entry.set_label(str(show['my_progress']))
            self.spinbtn_score.set_value(show['my_score'])

    def change_show_title_idle(self, show, altname):
        GLib.idle_add(self._update_show_title, show, altname)

    def _update_show_title(self, show, altname):
        self._list.update_title(show, altname)

    def _on_changed_show_status_idle(self, show, old_status=None):
        GLib.idle_add(self._update_show_status, show, old_status)

    def _update_show_status(self, show, old_status):
        # Rebuild lists
        status = show['my_status']
        try:
            self._engine.get_show_info(showid=show['id'])
            self._list.update_or_append(show)
        except utils.EngineError:
            self._list.remove(show)
        pagenumber = self._pages[status].pagenumber
        current_page = self.notebook.get_current_page()
        if current_page != pagenumber:
            if current_page != self._pages[None].pagenumber:
                self.notebook.set_current_page(pagenumber)
                self._pages[status].show_tree_view.select(show)
            else:
                self._pages[None].show_tree_view.select(show)

    def _on_playing_show_idle(self, show, is_playing, episode):
        GLib.idle_add(self._set_show_playing, show, is_playing, episode)

    def _set_show_playing(self, show, is_playing, episode):
        self._list.playing(show, is_playing)

    def _on_prompt_update_next_idle(self, show, played_ep):
        GLib.idle_add(self._prompt_update_next, show, played_ep)

    def _prompt_update_next(self, show, played_ep):
        dialog = Gtk.MessageDialog(self.get_toplevel(),
                                   Gtk.DialogFlags.MODAL,
                                   Gtk.MessageType.QUESTION,
                                   Gtk.ButtonsType.YES_NO,
                                   "Update %s to episode %d?" % (show['title'], played_ep))
        dialog.show_all()
        dialog.connect(
            "response", self._on_response_update_next, show, played_ep)

    def _on_response_update_next(self, widget, response, show, played_ep):
        widget.destroy()
        if response == Gtk.ResponseType.YES:
            self.emit('show-action',
                      ShowEventType.EPISODE_SET,
                      (show['id'], played_ep))

    def _on_switch_notebook_page(self, notebook, page, page_num):
        self._current_page = page
        self._update_widgets_for_selected_show()

    def _on_show_selected(self, page, selected_show):
        self._update_widgets_for_selected_show()

    def _update_widgets_for_selected_show(self):
        if not (self._current_page and self._current_page.selected_show):
            self.set_buttons_sensitive(False, lists_too=False)
            return

        self.set_buttons_sensitive(True, lists_too=False)
        try:
            show = self._engine.get_show_info(self._current_page.selected_show)
        except utils.EngineError:
            self._list.remove(id=self._current_page.selected_show)
            self.set_buttons_sensitive(False, lists_too=False)
            return

        # Block handlers
        self.statusbox.handler_block(self.statusbox_handler)

        if self._image_thread is not None:
            self._image_thread.cancel()

        self.show_title.set_text(
            '<span size="14000"><b>{0}</b></span>'.format(html.escape(show['title'])))
        self.show_title.set_use_markup(True)

        # Episode selector
        self.btn_episode_show_entry.set_label(str(show['my_progress']))

        # Status selector
        for i in self.statusmodel:
            if str(i[0]) == str(show['my_status']):
                self.statusbox.set_active_iter(i.iter)
                break

        # Score selector
        self.spinbtn_score.set_value(show['my_score'])

        # Image
        if show.get('image_thumb') or show.get('image'):
            utils.make_dir(utils.to_cache_path())
            filename = utils.to_cache_path(
                "%s_%s_%s.jpg" % (self._engine.api_info['shortname'],
                                  self._engine.api_info['mediatype'],
                                  show['id']))

            if os.path.isfile(filename):
                self.image_box.set_image(filename)
            else:
                self.image_box.set_image_remote(show.get('image_thumb') or show['image'],
                                                filename)
        else:
            self.image_box.set_text('No Image')

        # Unblock handlers
        self.statusbox.handler_unblock(self.statusbox_handler)

    def _on_show_action(self, page, event_type, data):
        self.emit('show-action', event_type, data)

    def get_current_status(self):
        print(self._engine.mediainfo['statuses'])
        return self._current_page.status if self._current_page.status is not None else self._engine.mediainfo['statuses'][-1]

    def get_selected_show(self):
        if not self._current_page:
            return None

        return self._current_page.selected_show

    def _on_column_toggled(self, page, column_name, visible):
        if visible:
            # Make column visible
            self._config['visible_columns'].append(column_name)
        else:
            # Make column invisible
            if len(self._config['visible_columns']) <= 1:
                return  # There should be at least 1 column visible

            self._config['visible_columns'].remove(column_name)

        for page in self._pages.values():
            page.set_column_visible(column_name, visible)

        utils.save_config(self._config, self._configfile)


class NotebookPage(Gtk.ScrolledWindow):
    __gtype_name__ = 'NotebookPage'

    __gsignals__ = {
        'show-selected': (GObject.SignalFlags.RUN_FIRST, None,
                          (int, )),
        'show-action': (GObject.SignalFlags.RUN_FIRST, None,
                        (int, object)),
        'column-toggled': (GObject.SignalFlags.RUN_FIRST, None,
                           (str, bool)),
    }

    def __init__(self, engine, page_num, status, config, _list=None, title=None):
        super().__init__()
        self._engine = engine
        self._page_number = page_num
        self._status = status
        self._selected_show = 0
        self._list = _list
        self._title = title
        self._title_text = self._engine.mediainfo['statuses_dict'][status] if status in self._engine.mediainfo['statuses_dict'].keys() else 'All'
        self._init_widgets(page_num, status, config)

    def _init_widgets(self, page_num, status, config):
        self.set_policy(Gtk.PolicyType.AUTOMATIC, Gtk.PolicyType.AUTOMATIC)
        self.set_size_request(550, 300)
        self.set_border_width(5)

        self._show_tree_view = ShowTreeView(
                config['colors'],
            config['visible_columns'],
            config['episodebar_style'])
<<<<<<< HEAD

        self._show_tree_view.get_selection().connect(
            "changed", self._on_selection_changed)
        self._show_tree_view.connect("row-activated", self._on_row_activated)
        self._show_tree_view.connect("column-toggled", self._on_column_toggled)
        self._show_tree_view.connect(
            "button-press-event", self._on_show_context_menu)
        self._show_tree_view.pagenumber = page_num
=======
        self._show_tree_view.set_model(
            Gtk.TreeModelSort(
                model=ShowListFilter(
                    status=self.status,
                    child_model=self._list
                )
            )
        )
        self._title.set_text('%s (%d)' % (
            self._title_text,
            len(self._show_tree_view.props.model)
        ))
        self._show_tree_view.get_selection().connect("changed", self._on_selection_changed)
        self._show_tree_view.connect("row-activated", self._on_row_activated)
        self._show_tree_view.connect("column-toggled", self._on_column_toggled)
        self._show_tree_view.connect("button-press-event", self._on_show_context_menu)
        self._show_tree_view.get_model().connect("row-inserted", self._update_title)
        self._show_tree_view.get_model().connect("row-deleted", self._update_title)
>>>>>>> 75e0fec3

        self.add(self._show_tree_view)

    def set_column_visible(self, column_name, visible):
        self._show_tree_view.cols[column_name].set_visible(visible)

    def _update_title(self, model, *args):
        self._title.set_text('%s (%d)' % (
            self._title_text,
            len(model)
        ))

    @property
    def decimals(self):
        return self._list.decimals

    @decimals.setter
    def decimals(self, decimals):
        self._list.decimals = decimals

    @property
    def status(self):
        return self._status

    @property
    def pagenumber(self):
        return self._page_number

    @property
    def selected_show(self):
        return self._selected_show

    @property
    def show_tree_view(self):
        return self._show_tree_view

    def _on_selection_changed(self, selection):
        (tree_model, tree_iter) = selection.get_selected()
        if not tree_iter:
            self._selected_show = 0
            return

        try:
            self._selected_show = int(tree_model.get(tree_iter, 0)[0])
        except ValueError:
            self._selected_show = tree_model.get(tree_iter, 0)[0]

        self.emit('show-selected', self._selected_show)

    def _on_row_activated(self, tree_view, path, column):
        self.emit('show-action', ShowEventType.DETAILS, (self.selected_show,))

    def _on_column_toggled(self, tree_view, column_name, visible):
        self.emit('column-toggled', column_name, visible)

    def _on_show_context_menu(self, tree_view, event):
        x = int(event.x)
        y = int(event.y)
        pthinfo = tree_view.get_path_at_pos(x, y)

        if (event.type == Gdk.EventType.BUTTON_PRESS and
                event.button == Gdk.BUTTON_SECONDARY and pthinfo):
            path, col, cellx, celly = pthinfo
            tree_view.grab_focus()
            tree_view.set_cursor(path, col, 0)
            self._view_context_menu(event)
            return True

        return False

    def _view_context_menu(self, event):
        show = self._engine.get_show_info(self._selected_show)

        menu = Gtk.Menu()
        mb_play = Gtk.ImageMenuItem('Play Next',
                                    Gtk.Image.new_from_icon_name(
                                        "media-playback-start", Gtk.IconSize.MENU))
        mb_play.connect("activate",
                        self._on_mb_activate,
                        ShowEventType.PLAY_NEXT)
        mb_info = Gtk.MenuItem("Show details...")
        mb_info.connect("activate",
                        self._on_mb_activate,
                        ShowEventType.DETAILS)
        mb_web = Gtk.MenuItem("Open web site")
        mb_web.connect("activate",
                       self._on_mb_activate,
                       ShowEventType.OPEN_WEBSITE)
        mb_folder = Gtk.MenuItem("Open containing folder")
        mb_folder.connect("activate",
                          self._on_mb_activate,
                          ShowEventType.OPEN_FOLDER)
        mb_copy = Gtk.MenuItem("Copy title to clipboard")
        mb_copy.connect("activate",
                        self._on_mb_activate,
                        ShowEventType.COPY_TITLE)
        mb_alt_title = Gtk.MenuItem("Set alternate title...")
        mb_alt_title.connect("activate",
                             self._on_mb_activate,
                             ShowEventType.CHANGE_ALTERNATIVE_TITLE)
        mb_delete = Gtk.ImageMenuItem('Delete',
                                      Gtk.Image.new_from_icon_name(
                                          "edit-delete", Gtk.IconSize.MENU))
        mb_delete.connect("activate",
                          self._on_mb_activate,
                          ShowEventType.REMOVE)

        menu.append(mb_play)

        menu_eps = self._build_episode_menu(show)

        mb_playep = Gtk.MenuItem("Play episode")
        mb_playep.set_submenu(menu_eps)
        menu.append(mb_playep)

        menu.append(mb_info)
        menu.append(mb_web)
        menu.append(mb_folder)
        menu.append(Gtk.SeparatorMenuItem())
        menu.append(mb_copy)
        menu.append(mb_alt_title)
        menu.append(Gtk.SeparatorMenuItem())
        menu.append(mb_delete)

        menu.show_all()
        menu.popup_at_pointer(event)

    def _build_episode_menu(self, show):
        total = show['total'] or utils.estimate_aired_episodes(show) or 0

        menu_eps = Gtk.Menu()
        for i in range(1, total + 1):
            mb_playep = Gtk.CheckMenuItem(str(i))
            if i <= show['my_progress']:
                mb_playep.set_active(True)
            mb_playep.connect("activate",
                              self._on_mb_activate,
                              ShowEventType.PLAY_EPISODE, i)
            menu_eps.append(mb_playep)

        return menu_eps

    def _on_mb_activate(self, menu_item, event_type, data=None):
        data = (self._selected_show,) if data is None else (
            self._selected_show, data)
        self.emit('show-action', event_type, data)<|MERGE_RESOLUTION|>--- conflicted
+++ resolved
@@ -584,16 +584,6 @@
                 config['colors'],
             config['visible_columns'],
             config['episodebar_style'])
-<<<<<<< HEAD
-
-        self._show_tree_view.get_selection().connect(
-            "changed", self._on_selection_changed)
-        self._show_tree_view.connect("row-activated", self._on_row_activated)
-        self._show_tree_view.connect("column-toggled", self._on_column_toggled)
-        self._show_tree_view.connect(
-            "button-press-event", self._on_show_context_menu)
-        self._show_tree_view.pagenumber = page_num
-=======
         self._show_tree_view.set_model(
             Gtk.TreeModelSort(
                 model=ShowListFilter(
@@ -612,7 +602,6 @@
         self._show_tree_view.connect("button-press-event", self._on_show_context_menu)
         self._show_tree_view.get_model().connect("row-inserted", self._update_title)
         self._show_tree_view.get_model().connect("row-deleted", self._update_title)
->>>>>>> 75e0fec3
 
         self.add(self._show_tree_view)
 
