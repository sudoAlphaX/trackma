from PyQt5 import QtCore, QtGui

from trackma.ui.qt.thumbs import ThumbManager
from trackma.ui.qt.util import getColor, getIcon

from trackma import utils

import datetime


class ShowListModel(QtCore.QAbstractTableModel):
    """
    Main model used in the main window to show
    a list of shows in the user's list.
    """
    COL_ID = 0
    COL_TITLE = 1
    COL_MY_PROGRESS = 2
    COL_MY_SCORE = 3
    COL_PERCENT = 4
    COL_NEXT_EP = 5
    COL_START_DATE = 6
    COL_END_DATE = 7
    COL_MY_START = 8
    COL_MY_FINISH = 9
    COL_MY_TAGS = 10
    COL_MY_STATUS = 11

    columns = ['ID', 'Title', 'Progress', 'Score',
               'Percent', 'Next Episode', 'Start date', 'End date',
               'My start', 'My finish', 'Tags', 'Status']

    editable_columns = [COL_MY_PROGRESS, COL_MY_SCORE]

    common_flags = \
        QtCore.Qt.ItemIsSelectable | \
        QtCore.Qt.ItemIsEnabled | \
        QtCore.Qt.ItemNeverHasChildren

    date_format = "%Y-%m-%d"

    progressChanged = QtCore.pyqtSignal(QtCore.QVariant, int)
    scoreChanged = QtCore.pyqtSignal(QtCore.QVariant, float)

    def __init__(self, parent=None, palette=None):
        self.showlist = None
        self.palette = palette
        self.playing = set()
        self.mediainfo = {}

        super().__init__(parent)

    def setDateFormat(self, date_format):
        self.date_format = date_format

    def setMediaInfo(self, mediainfo):
        self.mediainfo = mediainfo

    def _date(self, obj):
        if obj:
            return obj.strftime(self.date_format)
        else:
            return '-'

    def _calculate_color(self, row, show):
        color = None

        if show['id'] in self.playing:
            color = 'is_playing'
        elif show.get('queued'):
            color = 'is_queued'
        elif self.library.get(show['id']) and max(self.library.get(show['id'])) > show['my_progress']:
            color = 'new_episode'
        elif show['status'] == utils.STATUS_AIRING:
            color = 'is_airing'
        elif show['status'] == utils.STATUS_NOTYET:
            color = 'not_aired'
        else:
            color = None

        if color:
            self.colors[row] = QtGui.QBrush(getColor(self.palette[color]))
        elif row in self.colors:
            del self.colors[row]

    def _calculate_next_ep(self, row, show):
        if self.mediainfo.get('date_next_ep'):
            if 'next_ep_time' in show:
                delta = show['next_ep_time'] - datetime.datetime.utcnow()
                self.next_ep[row] = "%i days, %02d hrs." % (
                    delta.days, delta.seconds/3600)
            elif row in self.next_ep:
                del self.next_ep[row]

    def _calculate_eps(self, row, show):
        aired_eps = utils.estimate_aired_episodes(show)
        library_eps = self.library.get(show['id'])

        if library_eps:
            library_eps = library_eps.keys()

        if aired_eps or library_eps:
            self.eps[row] = (aired_eps, library_eps)
        elif row in self.eps:
            del self.eps[row]

    def setShowList(self, showlist, altnames, library):
        self.beginResetModel()

        self.showlist = list(showlist)
        self.altnames = altnames
        self.library = library

        self.id_map = {}
        self.colors = {}
        self.next_ep = {}
        self.eps = {}

        for row, show in enumerate(self.showlist):
            self.id_map[show['id']] = row
            self._calculate_color(row, show)

            if self.mediainfo.get('can_play'):
                self._calculate_next_ep(row, show)
                self._calculate_eps(row, show)

        self.endResetModel()

    def update(self, showid, is_playing=None):
        # Recalculate color and emit the changed signal
        row = self.id_map[showid]
        show = self.showlist[row]

        if is_playing is not None:
            if is_playing:
                self.playing.add(showid)
            else:
                self.playing.discard(showid)

        self._calculate_color(row, show)
        self.dataChanged.emit(self.index(
            row, 0), self.index(row, len(self.columns)-1))

    def rowCount(self, parent):
        if self.showlist:
            return len(self.showlist)
        else:
            return 0

    def columnCount(self, parent):
        return len(self.columns)

    def headerData(self, section, orientation, role):
        if role == QtCore.Qt.DisplayRole and orientation == QtCore.Qt.Horizontal:
            return self.columns[section]

    def setData(self, index, value, role):
        row, column = index.row(), index.column()
        show = self.showlist[row]

        if column == ShowListModel.COL_MY_PROGRESS:
            self.progressChanged.emit(show['id'], value)
        elif column == ShowListModel.COL_MY_SCORE:
            self.scoreChanged.emit(show['id'], value)

        return True

    def data(self, index, role):
        row, column = index.row(), index.column()
        show = self.showlist[row]

        if role == QtCore.Qt.DisplayRole:
            if column == ShowListModel.COL_ID:
                return show['id']
            elif column == ShowListModel.COL_TITLE:
                title_str = show['title']
                if show['id'] in self.altnames:
                    title_str += " [%s]" % self.altnames[show['id']]
                return title_str
            elif column == ShowListModel.COL_MY_PROGRESS:
                return "{} / {}".format(show['my_progress'], show['total'] or '?')
            elif column == ShowListModel.COL_MY_SCORE:
                return show['my_score']
            elif column == ShowListModel.COL_PERCENT:
                # return "{:.0%}".format(show['my_progress'] / 100)
                if show['total']:
                    total = show['total']
                else:
                    total = (int(show['my_progress']/12)+1) * \
                        12  # Round up to the next cour

                if row in self.eps:
                    return (show['my_progress'], total, self.eps[row][0], self.eps[row][1])
                else:
                    return (show['my_progress'], total, None, None)
            elif column == ShowListModel.COL_NEXT_EP:
                return self.next_ep.get(row, '-')
            elif column == ShowListModel.COL_START_DATE:
                return self._date(show['start_date'])
            elif column == ShowListModel.COL_END_DATE:
                return self._date(show['end_date'])
            elif column == ShowListModel.COL_MY_START:
                return self._date(show['my_start_date'])
            elif column == ShowListModel.COL_MY_FINISH:
                return self._date(show['my_finish_date'])
            elif column == ShowListModel.COL_MY_TAGS:
                return show.get('my_tags', '-')
            elif column == ShowListModel.COL_MY_STATUS:
                return self.mediainfo['statuses_dict'][show['my_status']]
        elif role == QtCore.Qt.BackgroundRole:
            return self.colors.get(row)
        elif role == QtCore.Qt.DecorationRole:
            if column == ShowListModel.COL_TITLE and show['id'] in self.playing:
                return getIcon('media-playback-start')
        elif role == QtCore.Qt.TextAlignmentRole:
            if column in [ShowListModel.COL_MY_PROGRESS, ShowListModel.COL_MY_SCORE]:
                return QtCore.Qt.AlignHCenter
        elif role == QtCore.Qt.ToolTipRole:
            if column == ShowListModel.COL_PERCENT:
                tooltip = "Watched: %d<br>" % show['my_progress']
                if self.eps.get(row):
                    (aired_eps, library_eps) = self.eps.get(row)
                    if aired_eps:
                        tooltip += "Aired (estimated): %d<br>" % aired_eps
                    if library_eps:
                        tooltip += "Latest available: %d<br>" % max(
                            library_eps)
                tooltip += "Total: %d" % show['total']

                return tooltip
        elif role == QtCore.Qt.EditRole:
            if column == ShowListModel.COL_MY_PROGRESS:
                return (show['my_progress'], show['total'], 0, 1)
            elif column == ShowListModel.COL_MY_SCORE:
                if isinstance(self.mediainfo['score_step'], float):
                    decimals = len(
                        str(self.mediainfo['score_step']).split('.')[1])
                else:
                    decimals = 0

                return (show['my_score'], self.mediainfo['score_max'], decimals, self.mediainfo['score_step'])

    def flags(self, index):
        if index.isValid() and index.column() in self.editable_columns:
            return super().flags(index) | QtCore.Qt.ItemIsEditable

        return super().flags(index)


class AddTableModel(QtCore.QAbstractTableModel):
    columns = ["Name", "Type", "Total"]
    types = {utils.TYPE_TV: "TV",
             utils.TYPE_MOVIE: "Movie",
             utils.TYPE_OVA: "OVA",
             utils.TYPE_SP: "Special"}

    def __init__(self, parent=None):
        self.results = None

        super().__init__(parent)

    def setResults(self, new_results):
        self.beginResetModel()
        self.results = new_results
        self.endResetModel()

    def rowCount(self, parent):
        if self.results:
            return len(self.results)
        else:
            return 0

    def columnCount(self, parent):
        return 3

    def headerData(self, section, orientation, role):
        if role == QtCore.Qt.DisplayRole and orientation == QtCore.Qt.Horizontal:
            return self.columns[section]

    def data(self, index, role):
        row, column = index.row(), index.column()

        if role == QtCore.Qt.DisplayRole:
            item = self.results[row]

            if column == 0:
                return item.get('title')
            elif column == 1:
                if 'type' in item:
                    return self.types.get(item['type'], '?')
                else:
                    return '?'
            elif column == 2:
                return item.get('total', '?')


class AddListModel(QtCore.QAbstractListModel):
    """
    List model meant to be used with the Add show list view.

    It manages thumbnails and queues their downloads with the
    ThumbManager as necessary.
    """

    def __init__(self, parent=None, api_info=None):
        self.results = None
        self.thumbs = {}
        self.api_info = api_info

        self.pool = ThumbManager()
        self.pool.itemFinished.connect(self.gotThumb)

        super().__init__(parent)

    def gotThumb(self, iid, thumb):
        iid = int(iid)
        self.thumbs[iid] = thumb.scaled(
            100, 140, QtCore.Qt.KeepAspectRatio, QtCore.Qt.SmoothTransformation)

        self.dataChanged.emit(self.index(iid), self.index(iid))

    def setResults(self, new_results):
        """ This method will process a new list of shows and get their
        thumbnails if necessary. """

        self.beginResetModel()

        self.results = new_results

        self.thumbs.clear()

        if self.results:
            for row, item in enumerate(self.results):
                if item.get('image'):
                    filename = utils.to_cache_path("%s_%s_f_%s.jpg" % (
                        self.api_info['shortname'], self.api_info['mediatype'], item['id']))

                    if self.pool.exists(filename):
                        self.thumbs[row] = self.pool.getThumb(filename).scaled(
                            100, 140, QtCore.Qt.KeepAspectRatio, QtCore.Qt.SmoothTransformation)
                    else:
                        self.pool.queueDownload(row, item['image'], filename)

        self.endResetModel()

    def rowCount(self, parent):
        if self.results:
            return len(self.results)
        else:
            return 0

    def data(self, index, role):
        row = index.row()
        if role == QtCore.Qt.DisplayRole:
            return self.results[row]
        elif role == QtCore.Qt.DecorationRole:
            return self.thumbs.get(row)
        elif role == QtCore.Qt.BackgroundRole:
            t = self.results[row].get('type')
            if t == utils.TYPE_TV:
                return QtGui.QColor(202, 253, 150)
            elif t == utils.TYPE_MOVIE:
                return QtGui.QColor(150, 202, 253)
            elif t == utils.TYPE_OVA:
                return QtGui.QColor(253, 253, 150)
            elif t == utils.TYPE_SP:
                return QtGui.QColor(253, 150, 150)
            else:
                return QtGui.QColor(250, 250, 250)

        return None

<<<<<<< HEAD
class RSSTableModel(QtCore.QAbstractTableModel):
    columns = ["Title", "Episode", "Group",
            "Resolution", "Date", "Description"]

    COL_TITLE = 0
    COL_EPISODE = 1
    COL_GROUP = 2
    COL_RESOLUTION = 3
    COL_DATE = 4
    COL_DESCRIPTION = 5

    types = {utils.RSS_NEXT_EPISODE: "In list, next episode",
             utils.RSS_NOT_NEXT_EPISODE: "In list, not next episode",
             utils.RSS_WATCHED: "In list, watched",
             utils.RSS_UNMARKED: "In list, unmarked",
             utils.RSS_NOT_FOUND: "Not in list",
             utils.RSS_NOT_RECOGNIZED: "Unrecognized",
            }

    colors = {utils.RSS_NEXT_EPISODE: QtGui.QBrush(QtGui.QColor(40, 180, 40)),
             utils.RSS_NOT_NEXT_EPISODE: QtGui.QBrush(QtGui.QColor(90, 90, 255)),
             utils.RSS_WATCHED: None,
             utils.RSS_UNMARKED: QtGui.QBrush(QtGui.QColor(60, 60, 60)),
             utils.RSS_NOT_FOUND: QtGui.QBrush(QtGui.QColor(150, 150, 150)),
             utils.RSS_NOT_RECOGNIZED: QtGui.QBrush(QtGui.QColor(255, 0, 0)),
            }

    def __init__(self, parent=None):
        self.results = None

        super().__init__(parent)

    def result(self, row):
        return self.results[row]

    def setResults(self, new_results):
        self.beginResetModel()
        self.results = new_results
        self.endResetModel()

    def rowCount(self, parent):
        if self.results:
            return len(self.results)
        else:
            return 0

    def columnCount(self, parent):
        return len(self.columns)

    def headerData(self, section, orientation, role):
        if role == QtCore.Qt.DisplayRole and orientation == QtCore.Qt.Horizontal:
            return self.columns[section]

    def data(self, index, role):
        row, column = index.row(), index.column()
        item = self.results[row]

        if role == QtCore.Qt.DisplayRole:
            if column == RSSTableModel.COL_TITLE:
                return item.get('show_title', '?')
            elif column == RSSTableModel.COL_EPISODE:
                return item.get('episode', '?')
            elif column == RSSTableModel.COL_GROUP:
                return item.get('group', '?')
            elif column == RSSTableModel.COL_RESOLUTION:
                return item.get('resolution', '?')
            elif column == RSSTableModel.COL_DESCRIPTION:
                return item.get('description', '?')
            elif column == RSSTableModel.COL_DATE:
                return item.get('date', '?')
            #elif column == RSSTableModel.COL_STATUS:
            #    if 'status' in item:
            #        return self.types.get(item['status'], '?')
            #    else:
            #        return '?'
        elif role == QtCore.Qt.ForegroundRole:
            return RSSTableModel.colors.get(item['status'])
        elif role == QtCore.Qt.CheckStateRole:
            if column == RSSTableModel.COL_TITLE:
                if item['marked']:
                    return QtCore.Qt.Checked
                else:
                    return QtCore.Qt.Unchecked

    def setData(self, index, value, role):
        if not index.isValid() or role != QtCore.Qt.CheckStateRole:
            return False

        if value == QtCore.Qt.Checked:
            self.results[index.row()]['marked'] = True
        else:
            self.results[index.row()]['marked'] = False

        self.dataChanged.emit(index, index)
        return True

    def flags(self, index):
        if index.isValid():
            return super().flags(index) | QtCore.Qt.ItemIsUserCheckable;

        return super().flags(index)
=======
>>>>>>> 83d942e5

class AddListProxy(QtCore.QSortFilterProxyModel):
    def lessThan(self, left, right):
        leftData = self.sourceModel().data(left, QtCore.Qt.DisplayRole)
        rightData = self.sourceModel().data(right, QtCore.Qt.DisplayRole)

        return leftData['type'] < rightData['type']


class ShowListProxy(QtCore.QSortFilterProxyModel):
    filter_columns = None
    filter_status = None

    def setFilterStatus(self, status):
        self.filter_status = status
        self.invalidateFilter()

    def clearColumnFilters(self):
        self.filters = {}

    def setFilterColumns(self, columns):
        self.filter_columns = columns
        self.invalidateFilter()

    def filterAcceptsRow(self, source_row, source_parent):
        if self.filter_status is not None and self.sourceModel().showlist[source_row]['my_status'] != self.filter_status:
            return False

        if self.filter_columns:
            for col in range(self.sourceModel().columnCount(source_parent)):
                index = self.sourceModel().index(source_row, col)
                if (col in self.filter_columns and
                        self.filter_columns[col] not in str(self.sourceModel().data(index, QtCore.Qt.DisplayRole))):
                    return False

        return super(ShowListProxy, self).filterAcceptsRow(source_row, source_parent)<|MERGE_RESOLUTION|>--- conflicted
+++ resolved
@@ -370,7 +370,6 @@
 
         return None
 
-<<<<<<< HEAD
 class RSSTableModel(QtCore.QAbstractTableModel):
     columns = ["Title", "Episode", "Group",
             "Resolution", "Date", "Description"]
@@ -472,8 +471,6 @@
             return super().flags(index) | QtCore.Qt.ItemIsUserCheckable;
 
         return super().flags(index)
-=======
->>>>>>> 83d942e5
 
 class AddListProxy(QtCore.QSortFilterProxyModel):
     def lessThan(self, left, right):
